--- conflicted
+++ resolved
@@ -14,13 +14,8 @@
 def main():
 
     # get config
-<<<<<<< HEAD
     string_args = "" # used for debugging, leave empty for default behavior
     # string_args = "--task_type graph --model_type graph --dataset_name cifar10 --epochs 3 --eval_steps 10000 --eval_samples 0 --batch_size 64 --learning_rate 0.001 --arc_norm 0 --arc_representation_dim 100 --encoder_output_dim 100 --lgi_enc_layers 3 --use_clip_grad_norm 1 --lgi_gat_type base --gat_norm 0"
-=======
-    # string_args = "" # used for debugging, leave empty for default behavior
-    string_args = "--task_type graph --model_type graph --dataset_name cifar10 --epochs 1 --eval_steps 10000 --eval_samples 0 --batch_size 64 --learning_rate 0.001 --arc_norm 1 --arc_representation_dim 100 --encoder_output_dim 100 --lgi_enc_layers 1 --use_clip_grad_norm 1 --lgi_gat_type base --gat_norm 0"
->>>>>>> 731314f0
     args = get_args(string_args=string_args)
     config = setup_config(default_cfg, args=args, custom_config=custom_config)
     print('Config:\n\n', json.dumps(config, indent=4))
