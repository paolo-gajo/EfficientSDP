--- conflicted
+++ resolved
@@ -7,7 +7,8 @@
 #SBATCH --output=./.slurm/%A/%a_output.log
 #SBATCH --error=./.slurm/%A/%a_error.log
 #SBATCH --mem=64g
-#SBATCH --array=0-1
+#SBATCH --array=0-N
+
 slurm_dir=./.slurm/$SLURM_ARRAY_JOB_ID
 mkdir -p $slurm_dir
 echo Creating directory: $slurm_dir
@@ -15,7 +16,6 @@
 module load rust gcc arrow
 . .env/bin/activate
 declare -a cmd_list=(
-<<<<<<< HEAD
 # 'python3 ./src/train.py --opts --save_suffix lstm_120627/68 --seed 5 --use_gnn_steps 0 --gnn_layers 0 --parser_type simple --top_k 1 --arc_norm 0 --gnn_dropout 0 --gnn_activation tanh --dataset_name enewt --parser_rnn_layers 0 --parser_rnn_type lstm --rnn_residual 0 --training_steps 10000 --eval_steps 500 --use_tagger_rnn 1 --use_parser_rnn 1 --parser_rnn_hidden_size 400 --use_pred_tags 0'
 'python3 ./src/train.py --opts --save_suffix lstm_120627/69 --seed 5 --use_gnn_steps 0 --gnn_layers 0 --parser_type simple --top_k 1 --arc_norm 0 --gnn_dropout 0 --gnn_activation tanh --dataset_name enewt --parser_rnn_layers 1 --parser_rnn_type lstm --rnn_residual 0 --training_steps 10000 --eval_steps 500 --use_tagger_rnn 1 --use_parser_rnn 1 --parser_rnn_hidden_size 400 --use_pred_tags 0'
 'python3 ./src/train.py --opts --save_suffix lstm_120627/95 --seed 5 --use_gnn_steps 0 --gnn_layers 0 --parser_type simple --top_k 1 --arc_norm 1 --gnn_dropout 0 --gnn_activation tanh --dataset_name enewt --parser_rnn_layers 3 --parser_rnn_type lstm --rnn_residual 0 --training_steps 10000 --eval_steps 500 --use_tagger_rnn 1 --use_parser_rnn 1 --parser_rnn_hidden_size 400 --use_pred_tags 0'
@@ -24,16 +24,6 @@
 'python3 ./src/train.py --opts --save_suffix lstm_120627/71 --seed 5 --use_gnn_steps 0 --gnn_layers 0 --parser_type simple --top_k 1 --arc_norm 0 --gnn_dropout 0 --gnn_activation tanh --dataset_name enewt --parser_rnn_layers 3 --parser_rnn_type lstm --rnn_residual 0 --training_steps 10000 --eval_steps 500 --use_tagger_rnn 1 --use_parser_rnn 1 --parser_rnn_hidden_size 400 --use_pred_tags 0'
 'python3 ./src/train.py --opts --save_suffix lstm_120627/94 --seed 5 --use_gnn_steps 0 --gnn_layers 0 --parser_type simple --top_k 1 --arc_norm 1 --gnn_dropout 0 --gnn_activation tanh --dataset_name enewt --parser_rnn_layers 2 --parser_rnn_type lstm --rnn_residual 0 --training_steps 10000 --eval_steps 500 --use_tagger_rnn 1 --use_parser_rnn 1 --parser_rnn_hidden_size 400 --use_pred_tags 0'
 'python3 ./src/train.py --opts --save_suffix lstm_120627/93 --seed 5 --use_gnn_steps 0 --gnn_layers 0 --parser_type simple --top_k 1 --arc_norm 1 --gnn_dropout 0 --gnn_activation tanh --dataset_name enewt --parser_rnn_layers 1 --parser_rnn_type lstm --rnn_residual 0 --training_steps 10000 --eval_steps 500 --use_tagger_rnn 1 --use_parser_rnn 1 --parser_rnn_hidden_size 400 --use_pred_tags 0'
-=======
-python3 ./src/train.py --opts --save_suffix lstm_120627/68 --seed 1 --use_gnn_steps 0 --gnn_layers 0 --parser_type simple --top_k 1 --arc_norm 0 --gnn_dropout 0 --gnn_activation tanh --dataset_name enewt --parser_rnn_layers 0 --parser_rnn_type lstm --rnn_residual 0 --training_steps 10000 --eval_steps 500 --use_tagger_rnn 1 --use_parser_rnn 1 --parser_rnn_hidden_size 400 --use_pred_tags 0
-python3 ./src/train.py --opts --save_suffix lstm_120627/69 --seed 1 --use_gnn_steps 0 --gnn_layers 0 --parser_type simple --top_k 1 --arc_norm 0 --gnn_dropout 0 --gnn_activation tanh --dataset_name enewt --parser_rnn_layers 1 --parser_rnn_type lstm --rnn_residual 0 --training_steps 10000 --eval_steps 500 --use_tagger_rnn 1 --use_parser_rnn 1 --parser_rnn_hidden_size 400 --use_pred_tags 0
-python3 ./src/train.py --opts --save_suffix lstm_120627/95 --seed 1 --use_gnn_steps 0 --gnn_layers 0 --parser_type simple --top_k 1 --arc_norm 1 --gnn_dropout 0 --gnn_activation tanh --dataset_name enewt --parser_rnn_layers 3 --parser_rnn_type lstm --rnn_residual 0 --training_steps 10000 --eval_steps 500 --use_tagger_rnn 1 --use_parser_rnn 1 --parser_rnn_hidden_size 400 --use_pred_tags 0
-python3 ./src/train.py --opts --save_suffix lstm_120627/70 --seed 1 --use_gnn_steps 0 --gnn_layers 0 --parser_type simple --top_k 1 --arc_norm 0 --gnn_dropout 0 --gnn_activation tanh --dataset_name enewt --parser_rnn_layers 2 --parser_rnn_type lstm --rnn_residual 0 --training_steps 10000 --eval_steps 500 --use_tagger_rnn 1 --use_parser_rnn 1 --parser_rnn_hidden_size 400 --use_pred_tags 0
-python3 ./src/train.py --opts --save_suffix lstm_120627/92 --seed 1 --use_gnn_steps 0 --gnn_layers 0 --parser_type simple --top_k 1 --arc_norm 1 --gnn_dropout 0 --gnn_activation tanh --dataset_name enewt --parser_rnn_layers 0 --parser_rnn_type lstm --rnn_residual 0 --training_steps 10000 --eval_steps 500 --use_tagger_rnn 1 --use_parser_rnn 1 --parser_rnn_hidden_size 400 --use_pred_tags 0
-python3 ./src/train.py --opts --save_suffix lstm_120627/71 --seed 1 --use_gnn_steps 0 --gnn_layers 0 --parser_type simple --top_k 1 --arc_norm 0 --gnn_dropout 0 --gnn_activation tanh --dataset_name enewt --parser_rnn_layers 3 --parser_rnn_type lstm --rnn_residual 0 --training_steps 10000 --eval_steps 500 --use_tagger_rnn 1 --use_parser_rnn 1 --parser_rnn_hidden_size 400 --use_pred_tags 0
-python3 ./src/train.py --opts --save_suffix lstm_120627/94 --seed 1 --use_gnn_steps 0 --gnn_layers 0 --parser_type simple --top_k 1 --arc_norm 1 --gnn_dropout 0 --gnn_activation tanh --dataset_name enewt --parser_rnn_layers 2 --parser_rnn_type lstm --rnn_residual 0 --training_steps 10000 --eval_steps 500 --use_tagger_rnn 1 --use_parser_rnn 1 --parser_rnn_hidden_size 400 --use_pred_tags 0
-python3 ./src/train.py --opts --save_suffix lstm_120627/93 --seed 1 --use_gnn_steps 0 --gnn_layers 0 --parser_type simple --top_k 1 --arc_norm 1 --gnn_dropout 0 --gnn_activation tanh --dataset_name enewt --parser_rnn_layers 1 --parser_rnn_type lstm --rnn_residual 0 --training_steps 10000 --eval_steps 500 --use_tagger_rnn 1 --use_parser_rnn 1 --parser_rnn_hidden_size 400 --use_pred_tags 0
->>>>>>> 2bca7103
 )
 
 echo ${cmd_list[${SLURM_ARRAY_TASK_ID}]}
